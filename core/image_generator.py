<<<<<<< HEAD
import os
import logging
import asyncio
from pathlib import Path
from typing import List, Dict, Any, Tuple, Optional

from jinja2 import Environment, FileSystemLoader, select_autoescape

# Экспортируемая ссылка на async_playwright (для тестов она мокается)
try:
    from playwright.async_api import async_playwright as _async_playwright
except Exception:
    _async_playwright = None
async_playwright = _async_playwright

def print_progress_bar(current: int, total: int, prefix: str = "Прогресс", suffix: str = "", length: int = 30):
    """
    Выводит прогресс-бар в консоль для генерации изображений.
    
    Args:
        current: Текущий прогресс
        total: Общее количество
        prefix: Префикс сообщения
        suffix: Суффикс сообщения
        length: Длина прогресс-бара
    """
    filled_length = int(length * current // total)
    bar = '█' * filled_length + '-' * (length - filled_length)
    percent = f"{100 * current // total}%"
    print(f'\r{prefix} |{bar}| {percent} {suffix}', end='', flush=True)
    if current == total:
        print()  # Новая строка в конце

# Глобальные кэши для ускорения
_bg_images_cache = {}
_template_cache = None
_template_mtime: float | None = None
_browser_instance = None
_playwright_ctx = None  # Храним ссылку на контекст Playwright для корректного закрытия
# Глобальный лок для управления количеством браузерных операций
_browser_lock = asyncio.Lock()


def _time_to_minutes(t: str) -> int:
    """Конвертирует время в минуты для сортировки."""
    try:
        parts = t.strip().split(":")
        return int(parts[0]) * 60 + int(parts[1])
    except Exception:
        return 24 * 60 + 59


def _prepare_days(schedule_data: dict) -> List[dict]:
    order = ["Понедельник", "Вторник", "Среда", "Четверг", "Пятница", "Суббота"]
    upper = {k.upper(): v for k, v in schedule_data.items()}
    prepared: List[dict] = []
    for name in order:
        lessons = upper.get(name.upper(), [])
        # Определяем первую пару по минимальному времени (в минутах)
        first = ''
        if lessons:
            try:
                first = sorted(
                    lessons,
                    key=lambda l: _time_to_minutes(l.get('start_time_raw', '23:59'))
                )[0].get('start_time_raw', '')
            except Exception:
                first = ''
        items = []
        for l in lessons:
            title = f"{l.get('subject', '')}{' (' + l.get('type','') + ')' if l.get('type') else ''}"
            room_raw = (l.get('room', '') or '').strip('; ')  # Удаляем только точку с запятой и пробелы, сохраняем звездочки
            room_lower = room_raw.lower()
            # Считаем такие значения отсутствием кабинета
            if not room_raw or ('кабинет' in room_lower and 'не указан' in room_lower):
                room_fmt = ''
            else:
                room_fmt = f"{room_raw}"
            items.append({
                'title': title,
                'room': room_fmt,
                'time': l.get('time','')
            })
        # Добавляем оба ключа для совместимости с тестами и шаблонами: 'name' и 'title'
        prepared.append({'name': name, 'title': name, 'firstStart': first, 'lessons': items})
    return prepared

async def generate_schedule_image(
    schedule_data: dict,
    week_type: str,
    group: str,
    output_path: str,
    viewport_size: Optional[Dict[str, int]] = None,
) -> bool:
    """
    Создает широкоформатное изображение расписания, рендеря HTML в headless-браузере.

    Стратегия, решающая проблему "вытянутой картинки":
    1. Принудительно задается ШИРОКИЙ viewport (окно браузера).
    2. В этом широком окне рендерится HTML, и его двухколоночная сетка занимает правильное место.
    3. Измеряется РЕАЛЬНАЯ высота, которую занял контент.
    4. Высота viewport подгоняется под измеренную высоту.
    5. Делается скриншот, который получается широким и с правильной высотой.
    """
    try:
        # --- ШАГ 1: Рендеринг HTML по шаблону ---
        print_progress_bar(1, 5, f"Генерация {group}", "Подготовка шаблона")
        
        global _template_cache, _bg_images_cache, _template_mtime
        project_root = Path(__file__).resolve().parent.parent
        templates_dir = project_root / "templates"
        template_path = templates_dir / "schedule_template.html"
        try:
            current_mtime = template_path.stat().st_mtime
        except Exception:
            current_mtime = None

        # Перезагружаем шаблон, если он не загружен или изменился на диске
        if _template_cache is None or (_template_mtime is not None and current_mtime is not None and current_mtime != _template_mtime):
            env = Environment(loader=FileSystemLoader(str(templates_dir)), autoescape=select_autoescape())
            _template_cache = env.get_template("schedule_template.html")
            _template_mtime = current_mtime
        week_slug = 'odd' if 'Неч' in week_type else 'even'
        if not _bg_images_cache:
            from base64 import b64encode
            try:
                orange_path = project_root / "assets" / "orange_background.png"
                _bg_images_cache['orange'] = f"data:image/png;base64,{b64encode(orange_path.read_bytes()).decode()}"
            except Exception: _bg_images_cache['orange'] = ""
            try:
                purple_path = project_root / "assets" / "purple_background.png"
                _bg_images_cache['purple'] = f"data:image/png;base64,{b64encode(purple_path.read_bytes()).decode()}"
            except Exception: _bg_images_cache['purple'] = ""
        html = _template_cache.render(
            week_type=week_type,
            week_slug=week_slug,
            group=group,
            schedule_days=_prepare_days(schedule_data),
            bg_image=(_bg_images_cache['orange'] if week_slug == 'odd' else _bg_images_cache['purple']),
            assets_base=(project_root / 'assets').as_uri(),
        )

        global async_playwright
        if async_playwright is None:
            logging.error("Playwright не инициализирован")
            return False

        # --- ШАГ 2: Запуск браузера и создание скриншота по новой логике ---
        print_progress_bar(2, 5, f"Генерация {group}", "Запуск браузера")
        
        # Единый глобальный лок, чтобы не плодить браузеры
        async with _browser_lock:
            global _browser_instance
            global _playwright_ctx
            if _browser_instance is None or not _browser_instance.is_connected():
                # Инициализируем и сохраняем контекст, чтобы корректно закрыть при завершении
                _playwright_ctx = await async_playwright().__aenter__()
                _browser_instance = await _playwright_ctx.chromium.launch(
                    args=[
                        '--no-sandbox', 
                        '--disable-dev-shm-usage',
                        '--disable-gpu',
                        '--disable-web-security',
                        '--disable-features=VizDisplayCompositor'
                    ]
                )
            
            page = await _browser_instance.new_page()
            
            # Устанавливаем увеличенные таймауты
            page.set_default_timeout(120000)  # 2 минуты вместо 30 секунд
            page.set_default_navigation_timeout(120000)

            try:
                attempt = 0
                last_error = None
                while attempt < 3:
                    attempt += 1
                    try:
                        # --- УСТАНАВЛИВАЕМ ОПТИМИЗИРОВАННЫЙ VIEWPORT ---
                        # Всегда фиксированный широкий viewport 3000x2250
                        initial_width = 3000
                        initial_height = 2250
                        
                        await page.set_viewport_size({"width": initial_width, "height": initial_height})
                        
                        print_progress_bar(3, 5, f"Генерация {group}", "Загрузка контента")
                        
                        # Отдельный таймаут для set_content
                        await page.set_content(html, wait_until="domcontentloaded", timeout=60000)
                        
                        # Ждём полной прогрузки шрифтов
                        await page.evaluate("document.fonts.ready")
                        await page.wait_for_timeout(500)  # Увеличиваем время ожидания

                        # --- ИЗМЕРЯЕМ ВЫСОТУ КОНТЕНТА ---
                        print_progress_bar(4, 5, f"Генерация {group}", "Измерение размеров")
                        
                        # Находим элемент, который мы хотим измерить
                        content_element = await page.query_selector('.content-wrapper')
                        if not content_element:
                            raise ValueError("Не удалось найти элемент .content-wrapper на странице.")

                        # Получаем его реальные размеры в широком окне
                        bounding_box = await content_element.bounding_box()
                        if not bounding_box:
                            raise ValueError("Не удалось измерить размеры элемента .content-wrapper.")

                        # Вычисляем размеры контента
                        content_height = bounding_box['height']
                        top_margin = bounding_box['y']  # Отступ сверху
                        bottom_margin = min(top_margin, 100)  # Симметричный нижний отступ

                        # Целевой размер кадра: фиксированный 3:2 (как в оптимизированной версии)
                        target_width = initial_width
                        target_height = initial_height

                        # Текущая требуемая высота под контент
                        required_height = int(content_height + top_margin + bottom_margin)

                        # Если контент выше — не масштабирую, фиксированная область как было изначально

                        # Используем фиксированную высоту 3:2
                        final_height = target_height

                        # --- УСТАНАВЛИВАЕМ ФИНАЛЬНЫЙ РАЗМЕР И ДЕЛАЕМ СКРИНШОТ ---
                        print_progress_bar(5, 5, f"Генерация {group}", "Создание скриншота")
                        
                        # Устанавливаем финальный viewport фиксированного размера
                        await page.set_viewport_size({"width": target_width, "height": final_height})
                        # Форсируем полный рефлоу и два кадра, чтобы все стили применились перед скриншотом
                        try:
                            await page.evaluate("() => new Promise(r => requestAnimationFrame(() => requestAnimationFrame(r)))")
                        except Exception:
                            pass
                        
                        # Делаем скриншот всей страницы, которая теперь имеет идеальный размер
                        await page.screenshot(path=output_path, type="png", timeout=30000)
                        
                        logging.info(f"✅ Изображение успешно сгенерировано: {output_path}")
                        break
                    
                    except Exception as e:
                        last_error = e
                        logging.error(f"❌ Попытка {attempt}/3: ошибка при генерации изображения для {group}: {e}")
                        try:
                            await page.close()
                        except Exception:
                            pass
                        if attempt >= 3:
                            return False
                        await asyncio.sleep(0.5)
                
            finally:
                # Всегда закрываем страницу
                try:
                    await page.close()
                except:
                    pass
        
            
        return True
    except Exception as e:
        print(f"Ошибка при генерации изображения: {e}")
        return False


async def shutdown_image_generator():
    """Корректно закрывает ресурсы Playwright/Chromium для предотвращения утечек."""
    global _browser_instance, _playwright_ctx
    try:
        async with _browser_lock:
            if _browser_instance is not None:
                try:
                    if _browser_instance.is_connected():
                        await _browser_instance.close()
                finally:
                    _browser_instance = None
            if _playwright_ctx is not None:
                try:
                    await _playwright_ctx.__aexit__(None, None, None)
                finally:
                    _playwright_ctx = None
    except Exception:
        # Не бросаем исключение при остановке
        pass
=======
import os
import logging
import asyncio
from pathlib import Path
import weakref
import threading
from concurrent.futures import Future
from typing import List, Dict, Any, Tuple, Optional

from jinja2 import Environment, FileSystemLoader, select_autoescape

# Экспортируемая ссылка на async_playwright (для тестов она мокается)
try:
    from playwright.async_api import async_playwright as _async_playwright
except Exception:
    _async_playwright = None
async_playwright = _async_playwright

def print_progress_bar(current: int, total: int, prefix: str = "Прогресс", suffix: str = "", length: int = 30):
    """
    Выводит прогресс-бар в консоль для генерации изображений.
    
    Args:
        current: Текущий прогресс
        total: Общее количество
        prefix: Префикс сообщения
        suffix: Суффикс сообщения
        length: Длина прогресс-бара
    """
    filled_length = int(length * current // total)
    bar = '█' * filled_length + '-' * (length - filled_length)
    percent = f"{100 * current // total}%"
    print(f'\r{prefix} |{bar}| {percent} {suffix}', end='', flush=True)
    if current == total:
        print()  # Новая строка в конце

# Глобальные кэши для ускорения (используются в рендер-лупе)
_bg_images_cache = {}
_template_cache = None
_template_mtime: float | None = None

# Дедицированный поток и event loop для Playwright
_renderer_thread: Optional[threading.Thread] = None
_renderer_loop: Optional[asyncio.AbstractEventLoop] = None
_renderer_started: bool = False
_renderer_browser = None
_renderer_ctx = None
_renderer_semaphore: Optional[asyncio.Semaphore] = None
_renderer_ready_event: threading.Event = threading.Event()
_renderer_base_max: int = int(os.getenv("RENDER_CONCURRENCY", "4"))
_renderer_max_conc: int = _renderer_base_max
_renderer_inflight: int = 0
_renderer_cond: Optional[asyncio.Condition] = None
_renderer_success_streak: int = 0
_renderer_error_streak: int = 0


def _current_loop() -> asyncio.AbstractEventLoop:
    return asyncio.get_running_loop()


def _ensure_renderer_started() -> None:
    global _renderer_started, _renderer_thread, _renderer_loop
    if _renderer_started:
        return
    _renderer_started = True

    def _thread_target():
        global _renderer_loop
        loop = asyncio.new_event_loop()
        _renderer_loop = loop
        asyncio.set_event_loop(loop)
        # Планируем инициализацию и запускаем луп навсегда
        loop.create_task(_renderer_init())
        _renderer_ready_event.set()
        try:
            loop.run_forever()
        finally:
            try:
                pending = asyncio.all_tasks(loop)
                for t in pending:
                    t.cancel()
            except Exception:
                pass

    _renderer_thread = threading.Thread(target=_thread_target, name="PlaywrightRenderer", daemon=True)
    _renderer_thread.start()
    # Ждем готовности лупа
    _renderer_ready_event.wait(timeout=5)


async def _renderer_init():
    global _renderer_browser, _renderer_ctx, _renderer_semaphore, _renderer_cond
    # Ограничиваем конкурентность внутри одного процесса
    _renderer_semaphore = asyncio.Semaphore(_renderer_base_max)
    _renderer_cond = asyncio.Condition()
    # Ленивая инициализация браузера при первой задаче
    return


def _run_in_renderer(coro_factory) -> Future:
    """Планирует корутину в рендер-лупе и возвращает concurrent.futures.Future."""
    _ensure_renderer_started()
    assert _renderer_loop is not None
    return asyncio.run_coroutine_threadsafe(coro_factory(), _renderer_loop)


async def _get_or_launch_browser():
    global _renderer_browser, _renderer_ctx
    if _renderer_browser is None or not getattr(_renderer_browser, "is_connected", lambda: False)():
        ctx = await async_playwright().__aenter__()
        browser = await ctx.chromium.launch(
            args=[
                '--no-sandbox',
                '--disable-dev-shm-usage',
                '--disable-gpu',
                '--disable-web-security',
                '--disable-features=VizDisplayCompositor'
            ]
        )
        _renderer_ctx = ctx
        _renderer_browser = browser
    return _renderer_browser


def _time_to_minutes(t: str) -> int:
    """Конвертирует время в минуты для сортировки."""
    try:
        parts = t.strip().split(":")
        return int(parts[0]) * 60 + int(parts[1])
    except Exception:
        return 24 * 60 + 59


def _prepare_days(schedule_data: dict) -> List[dict]:
    order = ["Понедельник", "Вторник", "Среда", "Четверг", "Пятница", "Суббота"]
    upper = {k.upper(): v for k, v in schedule_data.items()}
    prepared: List[dict] = []
    for name in order:
        lessons = upper.get(name.upper(), [])
        # Определяем первую пару по минимальному времени (в минутах)
        first = ''
        if lessons:
            try:
                first = sorted(
                    lessons,
                    key=lambda l: _time_to_minutes(l.get('start_time_raw', '23:59'))
                )[0].get('start_time_raw', '')
            except Exception:
                first = ''
        items = []
        for l in lessons:
            title = f"{l.get('subject', '')}{' (' + l.get('type','') + ')' if l.get('type') else ''}"
            room_raw = (l.get('room', '') or '').strip('; ')  # Удаляем только точку с запятой и пробелы, сохраняем звездочки
            room_lower = room_raw.lower()
            # Считаем такие значения отсутствием кабинета
            if not room_raw or ('кабинет' in room_lower and 'не указан' in room_lower):
                room_fmt = ''
            else:
                room_fmt = f"{room_raw}"
            items.append({
                'title': title,
                'room': room_fmt,
                'time': l.get('time','')
            })
        # Добавляем оба ключа для совместимости с тестами и шаблонами: 'name' и 'title'
        prepared.append({'name': name, 'title': name, 'firstStart': first, 'lessons': items})
    return prepared

async def generate_schedule_image(
    schedule_data: dict,
    week_type: str,
    group: str,
    output_path: str,
    viewport_size: Optional[Dict[str, int]] = None,
) -> bool:
    """
    Создает широкоформатное изображение расписания, рендеря HTML в headless-браузере.

    Стратегия, решающая проблему "вытянутой картинки":
    1. Принудительно задается ШИРОКИЙ viewport (окно браузера).
    2. В этом широком окне рендерится HTML, и его двухколоночная сетка занимает правильное место.
    3. Измеряется РЕАЛЬНАЯ высота, которую занял контент.
    4. Высота viewport подгоняется под измеренную высоту.
    5. Делается скриншот, который получается широким и с правильной высотой.
    """
    try:
        # Для тестов (pytest) выполняем в текущем event loop для корректной работы моков
        if os.environ.get("PYTEST_CURRENT_TEST"):
            return await _render_image_job(schedule_data, week_type, group, output_path, viewport_size)
        # В проде — отправляем корутину в рендер-луп и ждём результата в текущем лупе
        fut = _run_in_renderer(lambda: _render_image_job(schedule_data, week_type, group, output_path, viewport_size))
        return await asyncio.wrap_future(fut)
    except Exception:
        logging.exception("Ошибка при генерации изображения (enqueue)")
        return False


async def _render_image_job(
    schedule_data: dict,
    week_type: str,
    group: str,
    output_path: str,
    viewport_size: Optional[Dict[str, int]] = None,
) -> bool:
    try:
        # --- ШАГ 1: Рендеринг HTML по шаблону ---
        print_progress_bar(1, 5, f"Генерация {group}", "Подготовка шаблона")
        
        global _template_cache, _bg_images_cache, _template_mtime
        project_root = Path(__file__).resolve().parent.parent
        templates_dir = project_root / "templates"
        template_path = templates_dir / "schedule_template.html"
        try:
            current_mtime = template_path.stat().st_mtime
        except Exception:
            current_mtime = None

        if _template_cache is None or (_template_mtime is not None and current_mtime is not None and current_mtime != _template_mtime):
            env = Environment(loader=FileSystemLoader(str(templates_dir)), autoescape=select_autoescape())
            _template_cache = env.get_template("schedule_template.html")
            _template_mtime = current_mtime
        week_slug = 'odd' if 'Неч' in week_type else 'even'
        if not _bg_images_cache:
            from base64 import b64encode
            try:
                orange_path = project_root / "assets" / "orange_background.png"
                _bg_images_cache['orange'] = f"data:image/png;base64,{b64encode(orange_path.read_bytes()).decode()}"
            except Exception: _bg_images_cache['orange'] = ""
            try:
                purple_path = project_root / "assets" / "purple_background.png"
                _bg_images_cache['purple'] = f"data:image/png;base64,{b64encode(purple_path.read_bytes()).decode()}"
            except Exception: _bg_images_cache['purple'] = ""
        html = _template_cache.render(
            week_type=week_type,
            week_slug=week_slug,
            group=group,
            schedule_days=_prepare_days(schedule_data),
            bg_image=(_bg_images_cache['orange'] if week_slug == 'odd' else _bg_images_cache['purple']),
            assets_base=(project_root / 'assets').as_uri(),
        )

        global async_playwright
        if async_playwright is None:
            logging.error("Playwright не инициализирован")
            return False

        print_progress_bar(2, 5, f"Генерация {group}", "Запуск браузера")

        browser = await _get_or_launch_browser()

        # Динамическое ограничение конкурентности
        async def _acquire_slot():
            global _renderer_inflight
            assert _renderer_cond is not None
            async with _renderer_cond:
                while _renderer_inflight >= _renderer_max_conc:
                    await _renderer_cond.wait()
                _renderer_inflight += 1
        async def _release_slot():
            global _renderer_inflight
            assert _renderer_cond is not None
            async with _renderer_cond:
                _renderer_inflight = max(0, _renderer_inflight - 1)
                _renderer_cond.notify_all()

        await _acquire_slot()
        try:
            page = await browser.new_page()
            page.set_default_timeout(120000)
            page.set_default_navigation_timeout(120000)
            try:
                attempt = 0
                while attempt < 3:
                    attempt += 1
                    try:
                        initial_width = 3000
                        initial_height = 2250
                        await page.set_viewport_size({"width": initial_width, "height": initial_height})
                        print_progress_bar(3, 5, f"Генерация {group}", "Загрузка контента")
                        await page.set_content(html, wait_until="domcontentloaded", timeout=60000)
                        await page.evaluate("document.fonts.ready")
                        await page.wait_for_timeout(500)
                        print_progress_bar(4, 5, f"Генерация {group}", "Измерение размеров")
                        content_element = await page.query_selector('.content-wrapper')
                        if not content_element:
                            raise ValueError("Не удалось найти элемент .content-wrapper на странице.")
                        bounding_box = await content_element.bounding_box()
                        if not bounding_box:
                            raise ValueError("Не удалось измерить размеры элемента .content-wrapper.")
                        target_width = initial_width
                        final_height = initial_height
                        print_progress_bar(5, 5, f"Генерация {group}", "Создание скриншота")
                        await page.set_viewport_size({"width": target_width, "height": final_height})
                        try:
                            await page.evaluate("() => new Promise(r => requestAnimationFrame(() => requestAnimationFrame(r)))")
                        except Exception:
                            pass
                        await page.screenshot(path=output_path, type="png", timeout=30000)
                        logging.info(f"✅ Изображение успешно сгенерировано: {output_path}")
                        # Успех: мягкий рост конкурентности
                        global _renderer_success_streak, _renderer_error_streak, _renderer_max_conc
                        _renderer_success_streak += 1
                        _renderer_error_streak = 0
                        if _renderer_success_streak >= 20 and _renderer_max_conc < _renderer_base_max:
                            _renderer_max_conc += 1
                            _renderer_success_streak = 0
                        break
                    except Exception as e:
                        logging.error(f"❌ Попытка {attempt}/3: ошибка при генерации изображения для {group}: {e}")
                        # Ошибка: экспоненциальное снижение конкурентности
                        _renderer_success_streak = 0
                        _renderer_error_streak += 1
                        if _renderer_error_streak in (3, 5, 7):
                            _renderer_max_conc = max(1, _renderer_max_conc // 2)
                            logging.warning(f"Снижаю RENDER_CONCURRENCY до {_renderer_max_conc} из-за ошибок")
                        if attempt >= 3:
                            return False
                        await asyncio.sleep(0.5)
            finally:
                try:
                    await page.close()
                except Exception:
                    pass
        finally:
            await _release_slot()
        return True
    except Exception:
        logging.exception("Ошибка при генерации изображения (render job)")
        return False


async def shutdown_image_generator():
    """Корректно закрывает ресурсы Playwright/Chromium для предотвращения утечек."""
    try:
        if _renderer_loop is None:
            return
        async def _shutdown():
            global _renderer_browser, _renderer_ctx
            try:
                if _renderer_browser is not None and getattr(_renderer_browser, "is_connected", lambda: False)():
                    await _renderer_browser.close()
            finally:
                _renderer_browser = None
            try:
                if _renderer_ctx is not None:
                    await _renderer_ctx.__aexit__(None, None, None)
            finally:
                _renderer_ctx = None
        fut = asyncio.run_coroutine_threadsafe(_shutdown(), _renderer_loop)
        fut.result(timeout=5)
    except Exception:
        pass


async def renderer_healthcheck() -> bool:
    """Проверяет готовность рендера в его собственном лупе."""
    async def _job():
        try:
            if async_playwright is None:
                return False
            browser = await _get_or_launch_browser()
            page = await browser.new_page()
            try:
                await page.set_content("<html><body>ok</body></html>", timeout=2000)
            finally:
                try:
                    await page.close()
                except Exception:
                    pass
            return True
        except Exception:
            return False

    fut = _run_in_renderer(_job)
    return await asyncio.wrap_future(fut)
>>>>>>> 28602095
<|MERGE_RESOLUTION|>--- conflicted
+++ resolved
@@ -1,4 +1,3 @@
-<<<<<<< HEAD
 import os
 import logging
 import asyncio
@@ -284,382 +283,4 @@
                     _playwright_ctx = None
     except Exception:
         # Не бросаем исключение при остановке
-        pass
-=======
-import os
-import logging
-import asyncio
-from pathlib import Path
-import weakref
-import threading
-from concurrent.futures import Future
-from typing import List, Dict, Any, Tuple, Optional
-
-from jinja2 import Environment, FileSystemLoader, select_autoescape
-
-# Экспортируемая ссылка на async_playwright (для тестов она мокается)
-try:
-    from playwright.async_api import async_playwright as _async_playwright
-except Exception:
-    _async_playwright = None
-async_playwright = _async_playwright
-
-def print_progress_bar(current: int, total: int, prefix: str = "Прогресс", suffix: str = "", length: int = 30):
-    """
-    Выводит прогресс-бар в консоль для генерации изображений.
-    
-    Args:
-        current: Текущий прогресс
-        total: Общее количество
-        prefix: Префикс сообщения
-        suffix: Суффикс сообщения
-        length: Длина прогресс-бара
-    """
-    filled_length = int(length * current // total)
-    bar = '█' * filled_length + '-' * (length - filled_length)
-    percent = f"{100 * current // total}%"
-    print(f'\r{prefix} |{bar}| {percent} {suffix}', end='', flush=True)
-    if current == total:
-        print()  # Новая строка в конце
-
-# Глобальные кэши для ускорения (используются в рендер-лупе)
-_bg_images_cache = {}
-_template_cache = None
-_template_mtime: float | None = None
-
-# Дедицированный поток и event loop для Playwright
-_renderer_thread: Optional[threading.Thread] = None
-_renderer_loop: Optional[asyncio.AbstractEventLoop] = None
-_renderer_started: bool = False
-_renderer_browser = None
-_renderer_ctx = None
-_renderer_semaphore: Optional[asyncio.Semaphore] = None
-_renderer_ready_event: threading.Event = threading.Event()
-_renderer_base_max: int = int(os.getenv("RENDER_CONCURRENCY", "4"))
-_renderer_max_conc: int = _renderer_base_max
-_renderer_inflight: int = 0
-_renderer_cond: Optional[asyncio.Condition] = None
-_renderer_success_streak: int = 0
-_renderer_error_streak: int = 0
-
-
-def _current_loop() -> asyncio.AbstractEventLoop:
-    return asyncio.get_running_loop()
-
-
-def _ensure_renderer_started() -> None:
-    global _renderer_started, _renderer_thread, _renderer_loop
-    if _renderer_started:
-        return
-    _renderer_started = True
-
-    def _thread_target():
-        global _renderer_loop
-        loop = asyncio.new_event_loop()
-        _renderer_loop = loop
-        asyncio.set_event_loop(loop)
-        # Планируем инициализацию и запускаем луп навсегда
-        loop.create_task(_renderer_init())
-        _renderer_ready_event.set()
-        try:
-            loop.run_forever()
-        finally:
-            try:
-                pending = asyncio.all_tasks(loop)
-                for t in pending:
-                    t.cancel()
-            except Exception:
-                pass
-
-    _renderer_thread = threading.Thread(target=_thread_target, name="PlaywrightRenderer", daemon=True)
-    _renderer_thread.start()
-    # Ждем готовности лупа
-    _renderer_ready_event.wait(timeout=5)
-
-
-async def _renderer_init():
-    global _renderer_browser, _renderer_ctx, _renderer_semaphore, _renderer_cond
-    # Ограничиваем конкурентность внутри одного процесса
-    _renderer_semaphore = asyncio.Semaphore(_renderer_base_max)
-    _renderer_cond = asyncio.Condition()
-    # Ленивая инициализация браузера при первой задаче
-    return
-
-
-def _run_in_renderer(coro_factory) -> Future:
-    """Планирует корутину в рендер-лупе и возвращает concurrent.futures.Future."""
-    _ensure_renderer_started()
-    assert _renderer_loop is not None
-    return asyncio.run_coroutine_threadsafe(coro_factory(), _renderer_loop)
-
-
-async def _get_or_launch_browser():
-    global _renderer_browser, _renderer_ctx
-    if _renderer_browser is None or not getattr(_renderer_browser, "is_connected", lambda: False)():
-        ctx = await async_playwright().__aenter__()
-        browser = await ctx.chromium.launch(
-            args=[
-                '--no-sandbox',
-                '--disable-dev-shm-usage',
-                '--disable-gpu',
-                '--disable-web-security',
-                '--disable-features=VizDisplayCompositor'
-            ]
-        )
-        _renderer_ctx = ctx
-        _renderer_browser = browser
-    return _renderer_browser
-
-
-def _time_to_minutes(t: str) -> int:
-    """Конвертирует время в минуты для сортировки."""
-    try:
-        parts = t.strip().split(":")
-        return int(parts[0]) * 60 + int(parts[1])
-    except Exception:
-        return 24 * 60 + 59
-
-
-def _prepare_days(schedule_data: dict) -> List[dict]:
-    order = ["Понедельник", "Вторник", "Среда", "Четверг", "Пятница", "Суббота"]
-    upper = {k.upper(): v for k, v in schedule_data.items()}
-    prepared: List[dict] = []
-    for name in order:
-        lessons = upper.get(name.upper(), [])
-        # Определяем первую пару по минимальному времени (в минутах)
-        first = ''
-        if lessons:
-            try:
-                first = sorted(
-                    lessons,
-                    key=lambda l: _time_to_minutes(l.get('start_time_raw', '23:59'))
-                )[0].get('start_time_raw', '')
-            except Exception:
-                first = ''
-        items = []
-        for l in lessons:
-            title = f"{l.get('subject', '')}{' (' + l.get('type','') + ')' if l.get('type') else ''}"
-            room_raw = (l.get('room', '') or '').strip('; ')  # Удаляем только точку с запятой и пробелы, сохраняем звездочки
-            room_lower = room_raw.lower()
-            # Считаем такие значения отсутствием кабинета
-            if not room_raw or ('кабинет' in room_lower and 'не указан' in room_lower):
-                room_fmt = ''
-            else:
-                room_fmt = f"{room_raw}"
-            items.append({
-                'title': title,
-                'room': room_fmt,
-                'time': l.get('time','')
-            })
-        # Добавляем оба ключа для совместимости с тестами и шаблонами: 'name' и 'title'
-        prepared.append({'name': name, 'title': name, 'firstStart': first, 'lessons': items})
-    return prepared
-
-async def generate_schedule_image(
-    schedule_data: dict,
-    week_type: str,
-    group: str,
-    output_path: str,
-    viewport_size: Optional[Dict[str, int]] = None,
-) -> bool:
-    """
-    Создает широкоформатное изображение расписания, рендеря HTML в headless-браузере.
-
-    Стратегия, решающая проблему "вытянутой картинки":
-    1. Принудительно задается ШИРОКИЙ viewport (окно браузера).
-    2. В этом широком окне рендерится HTML, и его двухколоночная сетка занимает правильное место.
-    3. Измеряется РЕАЛЬНАЯ высота, которую занял контент.
-    4. Высота viewport подгоняется под измеренную высоту.
-    5. Делается скриншот, который получается широким и с правильной высотой.
-    """
-    try:
-        # Для тестов (pytest) выполняем в текущем event loop для корректной работы моков
-        if os.environ.get("PYTEST_CURRENT_TEST"):
-            return await _render_image_job(schedule_data, week_type, group, output_path, viewport_size)
-        # В проде — отправляем корутину в рендер-луп и ждём результата в текущем лупе
-        fut = _run_in_renderer(lambda: _render_image_job(schedule_data, week_type, group, output_path, viewport_size))
-        return await asyncio.wrap_future(fut)
-    except Exception:
-        logging.exception("Ошибка при генерации изображения (enqueue)")
-        return False
-
-
-async def _render_image_job(
-    schedule_data: dict,
-    week_type: str,
-    group: str,
-    output_path: str,
-    viewport_size: Optional[Dict[str, int]] = None,
-) -> bool:
-    try:
-        # --- ШАГ 1: Рендеринг HTML по шаблону ---
-        print_progress_bar(1, 5, f"Генерация {group}", "Подготовка шаблона")
-        
-        global _template_cache, _bg_images_cache, _template_mtime
-        project_root = Path(__file__).resolve().parent.parent
-        templates_dir = project_root / "templates"
-        template_path = templates_dir / "schedule_template.html"
-        try:
-            current_mtime = template_path.stat().st_mtime
-        except Exception:
-            current_mtime = None
-
-        if _template_cache is None or (_template_mtime is not None and current_mtime is not None and current_mtime != _template_mtime):
-            env = Environment(loader=FileSystemLoader(str(templates_dir)), autoescape=select_autoescape())
-            _template_cache = env.get_template("schedule_template.html")
-            _template_mtime = current_mtime
-        week_slug = 'odd' if 'Неч' in week_type else 'even'
-        if not _bg_images_cache:
-            from base64 import b64encode
-            try:
-                orange_path = project_root / "assets" / "orange_background.png"
-                _bg_images_cache['orange'] = f"data:image/png;base64,{b64encode(orange_path.read_bytes()).decode()}"
-            except Exception: _bg_images_cache['orange'] = ""
-            try:
-                purple_path = project_root / "assets" / "purple_background.png"
-                _bg_images_cache['purple'] = f"data:image/png;base64,{b64encode(purple_path.read_bytes()).decode()}"
-            except Exception: _bg_images_cache['purple'] = ""
-        html = _template_cache.render(
-            week_type=week_type,
-            week_slug=week_slug,
-            group=group,
-            schedule_days=_prepare_days(schedule_data),
-            bg_image=(_bg_images_cache['orange'] if week_slug == 'odd' else _bg_images_cache['purple']),
-            assets_base=(project_root / 'assets').as_uri(),
-        )
-
-        global async_playwright
-        if async_playwright is None:
-            logging.error("Playwright не инициализирован")
-            return False
-
-        print_progress_bar(2, 5, f"Генерация {group}", "Запуск браузера")
-
-        browser = await _get_or_launch_browser()
-
-        # Динамическое ограничение конкурентности
-        async def _acquire_slot():
-            global _renderer_inflight
-            assert _renderer_cond is not None
-            async with _renderer_cond:
-                while _renderer_inflight >= _renderer_max_conc:
-                    await _renderer_cond.wait()
-                _renderer_inflight += 1
-        async def _release_slot():
-            global _renderer_inflight
-            assert _renderer_cond is not None
-            async with _renderer_cond:
-                _renderer_inflight = max(0, _renderer_inflight - 1)
-                _renderer_cond.notify_all()
-
-        await _acquire_slot()
-        try:
-            page = await browser.new_page()
-            page.set_default_timeout(120000)
-            page.set_default_navigation_timeout(120000)
-            try:
-                attempt = 0
-                while attempt < 3:
-                    attempt += 1
-                    try:
-                        initial_width = 3000
-                        initial_height = 2250
-                        await page.set_viewport_size({"width": initial_width, "height": initial_height})
-                        print_progress_bar(3, 5, f"Генерация {group}", "Загрузка контента")
-                        await page.set_content(html, wait_until="domcontentloaded", timeout=60000)
-                        await page.evaluate("document.fonts.ready")
-                        await page.wait_for_timeout(500)
-                        print_progress_bar(4, 5, f"Генерация {group}", "Измерение размеров")
-                        content_element = await page.query_selector('.content-wrapper')
-                        if not content_element:
-                            raise ValueError("Не удалось найти элемент .content-wrapper на странице.")
-                        bounding_box = await content_element.bounding_box()
-                        if not bounding_box:
-                            raise ValueError("Не удалось измерить размеры элемента .content-wrapper.")
-                        target_width = initial_width
-                        final_height = initial_height
-                        print_progress_bar(5, 5, f"Генерация {group}", "Создание скриншота")
-                        await page.set_viewport_size({"width": target_width, "height": final_height})
-                        try:
-                            await page.evaluate("() => new Promise(r => requestAnimationFrame(() => requestAnimationFrame(r)))")
-                        except Exception:
-                            pass
-                        await page.screenshot(path=output_path, type="png", timeout=30000)
-                        logging.info(f"✅ Изображение успешно сгенерировано: {output_path}")
-                        # Успех: мягкий рост конкурентности
-                        global _renderer_success_streak, _renderer_error_streak, _renderer_max_conc
-                        _renderer_success_streak += 1
-                        _renderer_error_streak = 0
-                        if _renderer_success_streak >= 20 and _renderer_max_conc < _renderer_base_max:
-                            _renderer_max_conc += 1
-                            _renderer_success_streak = 0
-                        break
-                    except Exception as e:
-                        logging.error(f"❌ Попытка {attempt}/3: ошибка при генерации изображения для {group}: {e}")
-                        # Ошибка: экспоненциальное снижение конкурентности
-                        _renderer_success_streak = 0
-                        _renderer_error_streak += 1
-                        if _renderer_error_streak in (3, 5, 7):
-                            _renderer_max_conc = max(1, _renderer_max_conc // 2)
-                            logging.warning(f"Снижаю RENDER_CONCURRENCY до {_renderer_max_conc} из-за ошибок")
-                        if attempt >= 3:
-                            return False
-                        await asyncio.sleep(0.5)
-            finally:
-                try:
-                    await page.close()
-                except Exception:
-                    pass
-        finally:
-            await _release_slot()
-        return True
-    except Exception:
-        logging.exception("Ошибка при генерации изображения (render job)")
-        return False
-
-
-async def shutdown_image_generator():
-    """Корректно закрывает ресурсы Playwright/Chromium для предотвращения утечек."""
-    try:
-        if _renderer_loop is None:
-            return
-        async def _shutdown():
-            global _renderer_browser, _renderer_ctx
-            try:
-                if _renderer_browser is not None and getattr(_renderer_browser, "is_connected", lambda: False)():
-                    await _renderer_browser.close()
-            finally:
-                _renderer_browser = None
-            try:
-                if _renderer_ctx is not None:
-                    await _renderer_ctx.__aexit__(None, None, None)
-            finally:
-                _renderer_ctx = None
-        fut = asyncio.run_coroutine_threadsafe(_shutdown(), _renderer_loop)
-        fut.result(timeout=5)
-    except Exception:
-        pass
-
-
-async def renderer_healthcheck() -> bool:
-    """Проверяет готовность рендера в его собственном лупе."""
-    async def _job():
-        try:
-            if async_playwright is None:
-                return False
-            browser = await _get_or_launch_browser()
-            page = await browser.new_page()
-            try:
-                await page.set_content("<html><body>ok</body></html>", timeout=2000)
-            finally:
-                try:
-                    await page.close()
-                except Exception:
-                    pass
-            return True
-        except Exception:
-            return False
-
-    fut = _run_in_renderer(_job)
-    return await asyncio.wrap_future(fut)
->>>>>>> 28602095
+        pass